--- conflicted
+++ resolved
@@ -457,21 +457,6 @@
 
         return logging_output
 
-    # runs the samples through the model and fills extracted_grads with the gradient w.r.t. the embedding
-    def get_input_grad(self, samples):
-        self._set_seed()
-        self.model.eval() # we want grads from eval() model, to turn off dropout and stuff
-        self.criterion.train()
-        self.zero_grad()
-        
-        # fills extracted_grads with the gradient w.r.t. the embedding
-        sample = self._prepare_sample(samples)
-       
-        loss, _, __, prediction = self.criterion(self.model, sample, return_prediction=True)
-        self.optimizer.backward(loss)
-        
-        return sample['net_input']['src_lengths'], prediction.max(2)[1].squeeze().detach().cpu()
-    
     def valid_step(self, sample, raise_oom=False):
         """Do forward pass in evaluation mode."""
         with torch.no_grad():
@@ -618,8 +603,6 @@
         if self.cuda:
             torch.cuda.manual_seed(seed)
 
-<<<<<<< HEAD
-=======
     def _sync_stats(self):
         return (
             self.args.distributed_world_size > 1 and
@@ -643,5 +626,4 @@
             for device_idx in range(torch.cuda.device_count()):
                 print(torch.cuda.memory_summary(device=device_idx),
                       file=sys.stderr)
-        sys.stderr.flush()
->>>>>>> 9398a282
+        sys.stderr.flush()